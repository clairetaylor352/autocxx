// Copyright 2020 Google LLC
//
// Licensed under the Apache License, Version 2.0 (the "License");
// you may not use this file except in compliance with the License.
// You may obtain a copy of the License at
//
//    https://www.apache.org/licenses/LICENSE-2.0
//
// Unless required by applicable law or agreed to in writing, software
// distributed under the License is distributed on an "AS IS" BASIS,
// WITHOUT WARRANTIES OR CONDITIONS OF ANY KIND, either express or implied.
// See the License for the specific language governing permissions and
// limitations under the License.

mod byvalue_checker;

use std::collections::HashSet;

use autocxx_parser::IncludeCppConfig;
use byvalue_checker::ByValueChecker;
use syn::{Ident, ItemStruct, Type};

use crate::{
    conversion::{
        analysis::type_converter::{add_analysis, TypeConversionContext, TypeConverter},
        api::{AnalysisPhase, Api, ApiDetail, TypeKind, TypedefKind, UnanalyzedApi},
        codegen_rs::make_non_pod,
        error_reporter::convert_item_apis,
        ConvertError,
    },
    types::{make_ident, Namespace, QualifiedName},
};

use super::{bridge_name_tracker::BridgeNameTracker, tdef::TypedefAnalysis};

pub(crate) struct PodStructAnalysisBody {
    pub(crate) kind: TypeKind,
    pub(crate) bases: HashSet<QualifiedName>,
}

pub(crate) struct PodAnalysis;

impl AnalysisPhase for PodAnalysis {
    type TypedefAnalysis = TypedefKind;
    type StructAnalysis = PodStructAnalysisBody;
    type FunAnalysis = ();
}

/// In our set of APIs, work out which ones are safe to represent
/// by value in Rust (e.g. they don't have a destructor) and record
/// as such. Return a set of APIs annotated with extra metadata,
/// and an object which can be used to query the POD status of any
/// type whether or not it's one of the [Api]s.
pub(crate) fn analyze_pod_apis(
    apis: Vec<Api<TypedefAnalysis>>,
    config: &IncludeCppConfig,
) -> Result<Vec<Api<PodAnalysis>>, ConvertError> {
    // This next line will return an error if any of the 'generate_pod'
    // directives from the user can't be met because, for instance,
    // a type contains a std::string or some other type which can't be
    // held safely by value in Rust.
    let byvalue_checker = ByValueChecker::new_from_apis(&apis, config)?;
    let mut extra_apis = Vec::new();
    let mut type_converter = TypeConverter::new(config, &apis);
    let mut results = Vec::new();
    let mut bridge_tracker = BridgeNameTracker::new();
    convert_item_apis(apis, &mut results, |api| {
        analyze_pod_api(
            api,
            &byvalue_checker,
            &mut type_converter,
            &mut extra_apis,
            &mut bridge_tracker,
        )
        .map(Some)
    });
    // Conceivably, the process of POD-analysing the first set of APIs could result
    // in us creating new APIs to concretize generic types.
    let mut more_extra_apis = Vec::new();
    convert_item_apis(extra_apis, &mut results, |api| {
        analyze_pod_api(
            add_analysis(api),
            &byvalue_checker,
            &mut type_converter,
            &mut more_extra_apis,
            &mut bridge_tracker,
        )
        .map(Some)
    });
    assert!(more_extra_apis.is_empty());
    Ok(results)
}

fn analyze_pod_api(
    api: Api<TypedefAnalysis>,
    byvalue_checker: &ByValueChecker,
    type_converter: &mut TypeConverter,
    extra_apis: &mut Vec<UnanalyzedApi>,
    bridge_name_tracker: &mut BridgeNameTracker,
) -> Result<Api<PodAnalysis>, ConvertError> {
    let ty_id = api.name();
    let mut new_deps = api.deps;
    let mut new_name = api.name;
    let mut rename_to: Option<Ident> = None;
    let api_detail = match api.detail {
        // No changes to any of these...
        ApiDetail::ConcreteType {
            rs_definition,
            cpp_definition,
        } => ApiDetail::ConcreteType {
            rs_definition,
            cpp_definition,
        },
        ApiDetail::ForwardDeclaration => {
            let replacement_cxx_bridge_name = bridge_name_tracker.get_unique_cxx_bridge_name(
                None,
                &ty_id.get_final_item(),
                ty_id.get_namespace(),
            );
            new_name = QualifiedName::new(
                ty_id.get_namespace(),
                make_ident(&replacement_cxx_bridge_name),
            );
            rename_to = if replacement_cxx_bridge_name == ty_id.get_final_item() {
                None
            } else {
                Some(ty_id.get_final_ident().clone())
            };

            ApiDetail::ForwardDeclaration
        }
        ApiDetail::StringConstructor => ApiDetail::StringConstructor,
        ApiDetail::Function { fun, analysis } => ApiDetail::Function { fun, analysis },
        ApiDetail::Const { const_item } => ApiDetail::Const { const_item },
        ApiDetail::Typedef { item, analysis } => ApiDetail::Typedef { item, analysis },
        ApiDetail::CType { typename } => ApiDetail::CType { typename },
        // Just changes to these two...
        ApiDetail::Enum { mut item } => {
            super::remove_bindgen_attrs(&mut item.attrs)?;
            ApiDetail::Enum { item }
        }
        ApiDetail::Struct {
            mut item,
            analysis: _,
        } => {
            super::remove_bindgen_attrs(&mut item.attrs)?;
            let bases = get_bases(&item);
            let type_kind = if byvalue_checker.is_pod(&ty_id) {
                // It's POD so let's mark dependencies on things in its field
                get_struct_field_types(
                    type_converter,
                    &new_name.get_namespace(),
                    &item,
                    &mut new_deps,
                    extra_apis,
                )?;
                TypeKind::Pod
            } else {
                // It's non-POD. So also, make the fields opaque...
                make_non_pod(&mut item);
                // ... and say we don't depend on other types.
                new_deps.clear();
                TypeKind::NonPod
            };
            let replacement_cxx_bridge_name = bridge_name_tracker.get_unique_cxx_bridge_name(
                None,
                &item.ident.to_string(),
                ty_id.get_namespace(),
            );
            new_name = QualifiedName::new(
                ty_id.get_namespace(),
                make_ident(&replacement_cxx_bridge_name),
            );

            rename_to = if replacement_cxx_bridge_name == item.ident.to_string() {
                None
            } else {
                Some(item.ident.clone())
            };
            ApiDetail::Struct {
                item,
                analysis: PodStructAnalysisBody {
                    kind: type_kind,
                    bases,
                },
            }
        }
        ApiDetail::IgnoredItem { err, ctx } => ApiDetail::IgnoredItem { err, ctx },
    };
    println!("Rename to {:?}", rename_to);
    Ok(Api {
<<<<<<< HEAD
        name: new_name,
        original_name: api.original_name,
=======
        name: api.name,
        cpp_name: api.cpp_name,
>>>>>>> 49aacba5
        deps: new_deps,
        detail: api_detail,
        rename_to,
    })
}

fn get_struct_field_types(
    type_converter: &mut TypeConverter,
    ns: &Namespace,
    s: &ItemStruct,
    deps: &mut HashSet<QualifiedName>,
    extra_apis: &mut Vec<UnanalyzedApi>,
) -> Result<(), ConvertError> {
    for f in &s.fields {
        let annotated =
            type_converter.convert_type(f.ty.clone(), ns, &TypeConversionContext::CxxInnerType)?;
        extra_apis.extend(annotated.extra_apis);
        deps.extend(annotated.types_encountered);
    }
    Ok(())
}

fn get_bases(item: &ItemStruct) -> HashSet<QualifiedName> {
    item.fields
        .iter()
        .filter_map(|f| match &f.ty {
            Type::Path(typ) => f
                .ident
                .as_ref()
                .filter(|id| id.to_string().starts_with("_base"))
                .map(|_| QualifiedName::from_type_path(&typ)),
            _ => None,
        })
        .collect()
}<|MERGE_RESOLUTION|>--- conflicted
+++ resolved
@@ -189,13 +189,8 @@
     };
     println!("Rename to {:?}", rename_to);
     Ok(Api {
-<<<<<<< HEAD
         name: new_name,
-        original_name: api.original_name,
-=======
-        name: api.name,
         cpp_name: api.cpp_name,
->>>>>>> 49aacba5
         deps: new_deps,
         detail: api_detail,
         rename_to,
